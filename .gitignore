# Byte-compiled / optimized / DLL files
__pycache__/
*.py[cod]
*$py.class

# C extensions
*.so

# Distribution / packaging
.Python
build/
develop-eggs/
dist/
downloads/
eggs/
.eggs/
lib/
lib64/
parts/
sdist/
var/
wheels/
pip-wheel-metadata/
share/python-wheels/
*.egg-info/
.installed.cfg
*.egg
MANIFEST

# PyInstaller
#  Usually these files are written by a python script from a template
#  before PyInstaller builds the exe, so as to inject date/other infos into it.
*.manifest
*.spec

# Installer logs
pip-log.txt
pip-delete-this-directory.txt

# Unit test / coverage reports
htmlcov/
.tox/
.nox/
.coverage
.coverage.*
.cache
nosetests.xml
coverage.xml
*.cover
*.py,cover
.hypothesis/
.pytest_cache/

# Translations
*.mo
*.pot

# Django stuff:
*.log
local_settings.py
db.sqlite3
db.sqlite3-journal

# Flask stuff:
instance/
.webassets-cache

# Scrapy stuff:
.scrapy

# Sphinx documentation
docs/_build/

# PyBuilder
target/

# Jupyter Notebook
.ipynb_checkpoints

# IPython
profile_default/
ipython_config.py

# pyenv
.python-version

# pipenv
#   According to pypa/pipenv#598, it is recommended to include Pipfile.lock in version control.
#   However, in case of collaboration, if having platform-specific dependencies or dependencies
#   having no cross-platform support, pipenv may install dependencies that don't work, or not
#   install all needed dependencies.
#Pipfile.lock

# PEP 582; used by e.g. github.com/David-OConnor/pyflow
__pypackages__/

# Celery stuff
celerybeat-schedule
celerybeat.pid

# SageMath parsed files
*.sage.py

# Environments
.env
.venv
env/
venv/
ENV/
env.bak/
venv.bak/

# Spyder project settings
.spyderproject
.spyproject

# Rope project settings
.ropeproject

# mkdocs documentation
/site

# mypy
.mypy_cache/
.dmypy.json
dmypy.json

# Pyre type checker
.pyre/

# LLaMA Model Files (large files, download separately)
voice-to-mermaid-llm/models/*.gguf
voice-to-mermaid-llm/models/*.bin
voice-to-mermaid-llm/models/*.safetensors
voice-to-mermaid-llm/models/*.model
voice-to-mermaid-llm/models/*.pt
voice-to-mermaid-llm/models/*.pth
voice-to-mermaid-llm/models/*.h5
voice-to-mermaid-llm/models/*.joblib
voice-to-mermaid-llm/models/*.pkl
voice-to-mermaid-llm/models/*.pickle
voice-to-mermaid-llm/models/.cache/
voice-to-mermaid-llm/models/huggingface/

# Whisper.cpp Model Files
whisper.cpp/models/*.bin
whisper.cpp/models/*.ggml
whisper.cpp/models/*.model

# Whisper.cpp Build Files
whisper.cpp/build/
whisper.cpp/obj/
whisper.cpp/whisper-cli
whisper.cpp/whisper
whisper.cpp/main
whisper.cpp/stream
whisper.cpp/server
whisper.cpp/bench
whisper.cpp/quantize
whisper.cpp/tests/

# Audio Files
*.wav
*.mp3
*.flac
*.ogg
*.aac
*.m4a
*.wma
*.aiff
*.au
*.ra
*.3gp
*.3g2
*.amr
*.awb
*.dss
*.dvf
*.flv
*.gsm
*.iff
*.m4p
*.mmf
*.mpc
*.msv
*.oga
*.opus
*.raw
*.sln
*.tta
*.voc
*.wv
*.webm
*.8svx

# Generated Diagrams
*.mermaid
diagram_*.md
output_*.png
output_*.svg
output_*.pdf

# Temporary Files
*.tmp
*.temp
*.swp
*.swo
*~
.DS_Store
Thumbs.db
desktop.ini

# IDE Files
.vscode/
.idea/
*.sublime-project
*.sublime-workspace
*.code-workspace

# OS Files
.DS_Store
.DS_Store?
._*
.Spotlight-V100
.Trashes
ehthumbs.db
Thumbs.db

# Development Files
test_output/
debug_output/
logs/
*.log
*.out
*.err

# Model Download Cache
.cache/
.huggingface/
transformers_cache/
torch_cache/

# Platform-specific
# Windows
*.exe
*.dll
*.lib
*.obj
*.exp
*.pdb
*.ilk
*.tlog
*.idb
*.res
*.rc
*.manifest

# macOS
*.dSYM/
*.app/

<<<<<<< HEAD
# Build artifacts
whisper.cpp/build/
whisper.cpp/Release/
whisper.cpp/Debug/ 


node_modules/
=======
# Linux
*.a
*.o
*.so.*

# Backup Files
*.bak
*.backup
*.old
*.orig
*.save
*_backup
*_old
*_orig

# Docker
Dockerfile.local
docker-compose.override.yml
.dockerignore

# Kubernetes
k8s/
*.yaml.local
*.yml.local 
>>>>>>> 67d73dfd
<|MERGE_RESOLUTION|>--- conflicted
+++ resolved
@@ -240,56 +240,10 @@
 transformers_cache/
 torch_cache/
 
-# Platform-specific
-# Windows
-*.exe
-*.dll
-*.lib
-*.obj
-*.exp
-*.pdb
-*.ilk
-*.tlog
-*.idb
-*.res
-*.rc
-*.manifest
-
-# macOS
-*.dSYM/
-*.app/
-
-<<<<<<< HEAD
 # Build artifacts
 whisper.cpp/build/
 whisper.cpp/Release/
-whisper.cpp/Debug/ 
-
-
-node_modules/
-=======
-# Linux
-*.a
-*.o
-*.so.*
-
-# Backup Files
-*.bak
-*.backup
-*.old
-*.orig
-*.save
-*_backup
-*_old
-*_orig
-
-# Docker
-Dockerfile.local
-docker-compose.override.yml
-.dockerignore
-
-# Kubernetes
-k8s/
-*.yaml.local
-*.yml.local 
->>>>>>> 67d73dfd
+whisper.cpp/Debug/
+
+# Node.js dependencies
+node_modules/