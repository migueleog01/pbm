--- conflicted
+++ resolved
@@ -18,12 +18,11 @@
 import numpy as np
 import sounddevice as sd
 
-<<<<<<< HEAD
 import os
 import sys
 sys.path.append(os.path.join(os.path.dirname(__file__), "RenderMermaid"))
 from render_flowchart import render_mermaid_html
-=======
+
 # Try to import LLaMA converter
 try:
     sys.path.append('voice-to-mermaid-llm')
@@ -32,7 +31,6 @@
 except ImportError:
     print("⚠️  LLaMA converter not available - falling back to simple text processing")
     LLAMA_AVAILABLE = False
->>>>>>> 67d73dfd
 
 # Configuration
 SAMPLE_RATE = 16000
